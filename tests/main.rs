--- conflicted
+++ resolved
@@ -2,12 +2,7 @@
 
 #[cfg(test)]
 mod tests {
-<<<<<<< HEAD
-    use plux::{
-=======
     use plux_rs::{
-        utils::{UnloadPluginError, UnregisterManagerError, UnregisterPluginError},
->>>>>>> 73383fdf
         Loader,
         utils::{UnloadPluginError, UnregisterManagerError, UnregisterPluginError},
     };
