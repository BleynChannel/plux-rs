mod utils;

extern crate plux_codegen;

#[cfg(test)]
mod tests {
<<<<<<< HEAD
    use plux::{Loader, function::Request, variable::VariableType};
=======
    use plux_rs::{function::Request, variable::VariableType, Loader};
>>>>>>> 73383fdf
    use plux_codegen::function;
    use plux_lua_manager::LuaManager;
    use semver::Version;

    use crate::utils::{benchmark, get_plugin_path, managers::VoidPluginManager};

    #[function]
    fn add(_: (), a: &i32, b: &i32) -> i32 {
        a + b
    }

    #[function]
    fn sub(_: (), a: &i32, b: &i32) -> i32 {
        a - b
    }

    #[test]
    fn register_function() {
        let mut loader = Loader::new();
        loader.context(move |mut ctx| {
            ctx.register_function(add());
            ctx.register_manager(VoidPluginManager::new()).unwrap();
        });
    }

    #[test]
    fn register_functions() {
        let mut loader = Loader::new();
        loader.context(move |mut ctx| {
            ctx.register_function(add());
            ctx.register_function(sub());
            ctx.register_manager(VoidPluginManager::new()).unwrap();
        });
    }

    #[test]
    fn register_request() {
        let mut loader = Loader::new();
        loader.context(move |mut ctx| {
            ctx.register_request(Request::new(
                "mul".to_string(),
                vec![VariableType::I32, VariableType::I32],
                Some(VariableType::I32),
            ));
            ctx.register_manager(LuaManager::new()).unwrap();
        });

        loader
            .load_plugin_now(
                get_plugin_path("function_plugin", "1.0.0", "lua")
                    .to_str()
                    .unwrap(),
            )
            .unwrap();
    }

    #[test]
    fn call_request() {
        let mut loader = Loader::new();
        loader.context(move |mut ctx| {
            ctx.register_request(Request::new(
                "echo".to_string(),
                vec![VariableType::String],
                Some(VariableType::String),
            ));
            ctx.register_manager(LuaManager::new()).unwrap();
        });

        let plugin = loader
            .load_plugin_now(
                get_plugin_path("function_plugin", "1.0.0", "lua")
                    .to_str()
                    .unwrap(),
            )
            .map(|bundle| loader.get_plugin_by_bundle(&bundle).unwrap())
            .unwrap();

        match plugin
            .call_request("echo", &["Hello world".into()])
            .unwrap()
        {
            Err(e) => panic!("{:?}: {}", e, e.to_string()),
            Ok(Some(result)) => println!("{:?}", result),
            Ok(None) => panic!("Unexpected result"),
        };
    }

    #[test]
    fn common_call() {
        let mut loader = Loader::new();
        loader.context(move |mut ctx| {
            ctx.register_function(add());
            ctx.register_function(sub());
            ctx.register_request(Request::new("main".to_string(), vec![], None));
            ctx.register_manager(LuaManager::new()).unwrap();
        });

        let plugin = loader
            .load_plugin_now(
                get_plugin_path("function_plugin", "1.0.0", "lua")
                    .to_str()
                    .unwrap(),
            )
            .map(|bundle| loader.get_plugin_by_bundle(&bundle).unwrap())
            .unwrap();

        match plugin.call_request("main", &[]).unwrap() {
            Err(e) => panic!("{:?}: {}", e, e.to_string()),
            Ok(_) => (),
        };
    }

    #[test]
    fn loader_call_request() {
        let mut loader = Loader::new();
        loader.context(move |mut ctx| {
            ctx.register_request(Request::new(
                "echo".to_string(),
                vec![VariableType::String],
                Some(VariableType::String),
            ));
            ctx.register_manager(LuaManager::new()).unwrap();
        });

        loader
            .load_plugin_now(
                get_plugin_path("function_plugin", "1.0.0", "lua")
                    .to_str()
                    .unwrap(),
            )
            .unwrap();

        match loader
            .call_request("echo", &["Hello world".into()])
            .unwrap()
            .get(0)
            .unwrap()
        {
            Err(e) => panic!("{:?}: {}", e, e.to_string()),
            Ok(Some(result)) => println!("{:?}", result),
            Ok(None) => panic!("Unexpected result"),
        };
    }

    #[test]
    fn parallel_call_request() {
        let mut loader = Loader::new();
        loader.context(move |mut ctx| {
            ctx.register_request(Request::new(
                "main".to_string(),
                vec![VariableType::I32],
                None,
            ));
            ctx.register_manager(LuaManager::new()).unwrap();
        });

        loader
            .load_plugins([
                get_plugin_path("parallel_plugins/one_plugin", "1.0.0", "lua")
                    .to_str()
                    .unwrap(),
                get_plugin_path("parallel_plugins/two_plugin", "1.0.0", "lua")
                    .to_str()
                    .unwrap(),
            ])
            .unwrap();

        let (duration, result) = benchmark(|| loader.call_request("main", &[10.into()]));
        println!("Single: {duration:?}");

        if let Err(e) = result.unwrap().get(0).unwrap() {
            panic!("{:?}: {}", e, e.to_string());
        }

        let (duration, result) = benchmark(|| loader.par_call_request("main", &[10.into()]));
        println!("Parallel: {duration:?}");

        if let Err(e) = result.unwrap().get(0).unwrap() {
            panic!("{:?}: {}", e, e.to_string());
        }
    }

    #[test]
    fn call_plugin_function() {
        let mut loader = Loader::new();
        loader.context(move |mut ctx| {
            ctx.register_manager(LuaManager::new()).unwrap();
        });

        let paths = [
            get_plugin_path("plugin_function/circle", "1.0.0", "lua"),
            get_plugin_path("plugin_function/square", "1.0.0", "lua"),
            get_plugin_path("plugin_function/paint", "1.0.0", "lua"),
        ];

        loader
            .load_plugins(paths.iter().map(|path| path.to_str().unwrap()))
            .unwrap();

        let plugin = loader
            .get_plugin("paint", &Version::parse("1.0.0").unwrap())
            .unwrap();

        // Circle
        plugin
            .call_function("paint", &[true.into()])
            .unwrap()
            .unwrap();

        println!();

        // Square
        plugin
            .call_function("paint", &[false.into()])
            .unwrap()
            .unwrap();
    }
}<|MERGE_RESOLUTION|>--- conflicted
+++ resolved
@@ -4,11 +4,7 @@
 
 #[cfg(test)]
 mod tests {
-<<<<<<< HEAD
-    use plux::{Loader, function::Request, variable::VariableType};
-=======
-    use plux_rs::{function::Request, variable::VariableType, Loader};
->>>>>>> 73383fdf
+    use plux_rs::{Loader, function::Request, variable::VariableType};
     use plux_codegen::function;
     use plux_lua_manager::LuaManager;
     use semver::Version;
