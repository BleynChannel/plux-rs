mod utils;

#[cfg(test)]
mod tests {
    use std::path::PathBuf;

<<<<<<< HEAD
    use plux::{Loader, function::Request, variable::VariableType};
    use plux_lua_manager::LuaManager;
=======
    use plux_rs::{function::Request, variable::VariableType, Loader};
>>>>>>> 73383fdf

    use crate::utils::{get_plugin_path, loader_init, managers::VoidPluginManager};

    const FORMAT: &str = "vpl";
    const PATH: &str = "versions";

    const TOOLS: [(&str, &str); 2] = [("paint", "1.0.0"), ("photoshop", "1.0.0")];

    fn get_versions_path() -> Vec<PathBuf> {
        let id = format!("{PATH}/brush");

        vec![
            get_plugin_path(id.as_str(), "1.0.0", FORMAT),
            get_plugin_path(id.as_str(), "2.0.0", FORMAT),
            get_plugin_path(id.as_str(), "3.0.0", FORMAT),
        ]
    }

    fn get_tools_path() -> Vec<PathBuf> {
        TOOLS
            .into_iter()
            .map(|(id, version)| get_plugin_path(format!("{PATH}/{id}").as_str(), version, FORMAT))
            .collect()
    }

    #[test]
    fn load_another_version() {
        let mut loader = loader_init(VoidPluginManager::new());

        let paths = get_versions_path();

        let plugins = loader
            .load_plugins(
                paths
                    .iter()
                    .map(|path| path.to_str().unwrap())
                    .collect::<Vec<_>>(),
            )
            .unwrap();

        for bundle in plugins {
            println!("Plugin = {}", bundle);
        }
    }

    #[test]
    fn load_version_as_dependency() {
        let mut loader = loader_init(VoidPluginManager::new());

        let paths: Vec<_> = get_versions_path()
            .into_iter()
            .chain(get_tools_path().into_iter())
            .collect();

        let plugins = loader
            .load_plugins(
                paths
                    .iter()
                    .map(|path| path.to_str().unwrap())
                    .collect::<Vec<_>>(),
            )
            .unwrap();

        for bundle in plugins {
            println!("Plugin = {}", bundle);
        }
    }

    #[test]
    fn load_only_used_plugins() {
        let mut loader = loader_init(VoidPluginManager::new());

        let paths: Vec<_> = get_versions_path()
            .into_iter()
            .chain(get_tools_path().into_iter())
            .collect();

        let bundles = loader
            .load_only_used_plugins(paths.iter().map(|x| x.to_str().unwrap()))
            .unwrap();

        bundles
            .iter()
            .for_each(|bundle| println!("Plugin: {}", bundle));

        loader.stop().unwrap();
    }

    #[test]
    fn call_request() {
        let mut loader = Loader::new();
        loader.context(move |mut ctx| {
            ctx.register_request(Request::new(
                "echo".to_string(),
                vec![VariableType::String],
                Some(VariableType::String),
            ));
            ctx.register_manager(LuaManager::new()).unwrap();
        });

        const VERSIONS: [&str; 2] = ["1.0.0", "2.0.0"];
        let paths: Vec<_> = VERSIONS
            .iter()
            .map(|&version| get_plugin_path("function_plugin", version, "lua"))
            .collect();

        loader
            .load_plugins(paths.iter().map(|path| path.to_str().unwrap()))
            .unwrap();

        match loader
            .call_request("echo", &["Hello world".into()])
            .unwrap()
            .get(0)
            .unwrap()
        {
            Err(e) => panic!("{:?}: {}", e, e.to_string()),
            Ok(Some(result)) => println!("{:?}", result),
            Ok(None) => panic!("Unexpected result"),
        };
    }
}<|MERGE_RESOLUTION|>--- conflicted
+++ resolved
@@ -4,12 +4,8 @@
 mod tests {
     use std::path::PathBuf;
 
-<<<<<<< HEAD
-    use plux::{Loader, function::Request, variable::VariableType};
+    use plux_rs::{Loader, function::Request, variable::VariableType};
     use plux_lua_manager::LuaManager;
-=======
-    use plux_rs::{function::Request, variable::VariableType, Loader};
->>>>>>> 73383fdf
 
     use crate::utils::{get_plugin_path, loader_init, managers::VoidPluginManager};
 
