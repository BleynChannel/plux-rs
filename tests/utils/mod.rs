--- conflicted
+++ resolved
@@ -2,11 +2,7 @@
 
 use std::path::PathBuf;
 
-<<<<<<< HEAD
-use plux::{Loader, Manager, StdInfo, function::FunctionOutput};
-=======
-use plux_rs::{function::FunctionOutput, Loader, Manager, StdInfo};
->>>>>>> 73383fdf
+use plux_rs::{Loader, Manager, StdInfo, function::FunctionOutput};
 
 pub fn get_plugin_path(id: &str, version: &str, format: &str) -> PathBuf {
     std::env::current_dir()
